--- conflicted
+++ resolved
@@ -94,11 +94,7 @@
 
   // create_patches();
 
-<<<<<<< HEAD
-  if (false) // 71.54s for ref 5 oversampling 4
-=======
   if (false) // 71.54s for ref 5 oversampling 4 (if printing with first option)
->>>>>>> db921d2a
     {
       // Queue for patches for which neighbours should be added
 
@@ -150,8 +146,7 @@
           }
         }
     }
-<<<<<<< HEAD
-  else // 10.97s for ref 5 oversampling 4
+  else // 10.97s for ref 5 oversampling 4 (if printing with first option)
     {
       // looping over all the cells once and storing them ordered
 
@@ -182,39 +177,6 @@
           std::vector<unsigned int> connected_indeces;
           // connected_indeces.push_back(vector_cell_index);
 
-=======
-  else // 10.97s for ref 5 oversampling 4 (if printing with first option)
-    {
-      // looping over all the cells once and storing them ordered
-
-      double       H                = pow(0.5, n_global_refinements);
-      unsigned int N_cells_per_line = (int)1 / H;
-      std::vector<typename DoFHandler<dim>::active_cell_iterator> ordered_cells;
-      ordered_cells.resize(tria.n_active_cells());
-      std::vector<std::vector<unsigned int>> cells_in_patch;
-      cells_in_patch.resize(tria.n_active_cells());
-
-      for (const auto &cell : dof_handler_coarse.active_cell_iterators())
-        {
-          const double x = cell->barycenter()(0);
-          const double y = cell->barycenter()(1);
-
-          // const unsigned int x_i = (int)floor(x/H);
-          // const unsigned int y_i = (int)floor(y/H);
-          const unsigned int vector_cell_index =
-            (int)floor(x / H) + N_cells_per_line * (int)floor(y / H);
-
-          // const unsigned int vector_cell_index = coordinates_to_index(x, y);
-
-          // std::cout << cell->barycenter() //<< " " << (int)floor(x/H) << " "
-          // << (int)floor(y/H) << " resulting index " << cell_index <<
-          // std::endl;
-          ordered_cells[vector_cell_index] = cell;
-
-          std::vector<unsigned int> connected_indeces;
-          // connected_indeces.push_back(vector_cell_index);
-
->>>>>>> db921d2a
           for (int l_row = -oversampling;
                l_row <= static_cast<int>(oversampling);
                ++l_row)
@@ -247,41 +209,6 @@
           const auto vector_cell_index =
             coordinates_to_index(cell->barycenter()(0), cell->barycenter()(1));
           auto cell_index = cell->active_cell_index();
-<<<<<<< HEAD
-          {
-            auto patch = &patches.emplace_back();
-
-            patch->cells.push_back(cell);
-            patches_pattern.add(cell_index, cell_index);
-            for (auto neighbour_ordered_index :
-                 cells_in_patch[vector_cell_index])
-              {
-                patches_pattern.add(
-                  cell_index,
-                  ordered_cells[neighbour_ordered_index]->active_cell_index());
-              }
-          }
-        }
-    }
-
-  {
-    std::cout << "printing the sparsity pattern: [global_cell_id] = {cells}"
-              << std::endl;
-    // for (unsigned int cell = 0; cell < tria.n_active_cells(); ++cell)
-    for (const auto &cell_it : tria.active_cell_iterators())
-      {
-        auto cell = cell_it->active_cell_index();
-        std::cout << "- cell " << cell << " (baricenter "
-                  << cell_it->barycenter()
-                  << ") is connected to patches/cells: {";
-        for (unsigned int j = 0; j < patches_pattern.row_length(cell); j++)
-          {
-            std::cout << patches_pattern.column_number(cell, j) << " ";
-          }
-        std::cout << "}" << std::endl;
-      }
-  }
-=======
           {
             auto patch = &patches.emplace_back();
 
@@ -329,5 +256,4 @@
                     << std::endl;
         }
     }
->>>>>>> db921d2a
 }