--- conflicted
+++ resolved
@@ -268,12 +268,7 @@
         for (unsigned int j = 0; j < n_dofs; ++j)
           {
             rhs_temp[i * n_dofs + j] = rhs(j, i + b); // rhs[i + b][j];
-<<<<<<< HEAD
             solution_temp[i * n_dofs + j] = 0.0; //solution(i+b,j); //solution[i + b][j];
-=======
-            solution_temp[i * n_dofs + j] =
-              0.0; // solution(i+b,j); //solution[i + b][j];
->>>>>>> 9d9537b5
           }
 
       std::vector<double *> rhs_ptrs(bend - b);
