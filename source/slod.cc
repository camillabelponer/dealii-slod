--- conflicted
+++ resolved
@@ -545,28 +545,28 @@
           }
       };
 
-      // const auto project = [&](auto &dst, const auto &src) {
-      //   VectorType vec_local_coarse(fe_coarse->n_dofs_per_cell());
-      //   VectorType vec_local_fine(fe_fine->n_dofs_per_cell());
-      //   VectorType weights(fe_coarse->n_dofs_per_cell());
-
-      //   for (const auto &cell : current_patch->sub_tria.active_cell_iterators())
-      //     // should be locally_owned
-      //     {
-      //       const auto cell_coarse =
-      //         cell->as_dof_handler_iterator(dh_coarse_patch);
-      //       const auto cell_fine = cell->as_dof_handler_iterator(dh_fine_patch);
-
-      //       cell_coarse->get_dof_values(src, vec_local_coarse);
-
-      //       cell_coarse->get_dof_values(valence_coarse, weights);
-      //       vec_local_coarse.scale(weights);
-
-      //       projection_matrix.Tvmult(vec_local_fine, vec_local_coarse);
-
-      //       cell_fine->distribute_local_to_global(vec_local_fine, dst);
-      //     }
-      // };
+      const auto project = [&](auto &dst, const auto &src) {
+        VectorType vec_local_coarse(fe_coarse->n_dofs_per_cell());
+        VectorType vec_local_fine(fe_fine->n_dofs_per_cell());
+        VectorType weights(fe_coarse->n_dofs_per_cell());
+
+        for (const auto &cell : current_patch->sub_tria.active_cell_iterators())
+          // should be locally_owned
+          {
+            const auto cell_coarse =
+              cell->as_dof_handler_iterator(dh_coarse_patch);
+            const auto cell_fine = cell->as_dof_handler_iterator(dh_fine_patch);
+
+           cell_coarse->get_dof_values(src, vec_local_coarse);
+
+             cell_coarse->get_dof_values(valence_coarse, weights);
+             vec_local_coarse.scale(weights);
+
+             projection_matrix.Tvmult(vec_local_fine, vec_local_coarse);
+
+            cell_fine->distribute_local_to_global(vec_local_fine, dst);
+          }
+      };
 
       // Specialization of projection for the case where src is the P0 basis function of a single cell
       // Works only for P0 coarse elements
@@ -576,18 +576,9 @@
         VectorType vec_local_fine(fe_fine->n_dofs_per_cell());
         VectorType weights(fe_coarse->n_dofs_per_cell());
 
-<<<<<<< HEAD
-        for (const auto &cell : current_patch->sub_tria.active_cell_iterators())
-          // should be locally_owned ?
-          {
-            const auto cell_coarse =
-              cell->as_dof_handler_iterator(dh_coarse_patch);
-            const auto cell_fine = cell->as_dof_handler_iterator(dh_fine_patch);
-=======
           const auto cell_coarse =
             cell->as_dof_handler_iterator(dh_coarse_patch);
           const auto cell_fine = cell->as_dof_handler_iterator(dh_fine_patch);
->>>>>>> c3d2dc10
 
           // cell_coarse->get_dof_values(src, vec_local_coarse);
           vec_local_coarse[0] = 1.0;
@@ -603,7 +594,6 @@
       // we now compute c_loc_i = S^-1 P^T (P S^-1 P^T)^-1 e_i
       // where e_i is the indicator function of the patch
 
-<<<<<<< HEAD
       VectorType P_e_i(Ndofs_fine);
       VectorType u_i(Ndofs_fine);
       VectorType e_i(Ndofs_coarse); // reused also as temporary vector
@@ -628,20 +618,6 @@
           for (unsigned int j = 0; j < Ndofs_coarse; j++) 
           {
             triple_product(j, i) = e_i[j];
-=======
-      for (const auto &cell : current_patch->sub_tria.active_cell_iterators())
-        {
-          unsigned int i = cell->active_cell_index();
-          temp = 0.0;
-          u_i = 0.0;
-
-          project_cell(temp, cell);
-          u_i = A0_inv * temp;
-          v_i     = 0.0;
-          projectT(v_i, u_i);
-          for (unsigned int j = 0; j < dh_coarse_patch.n_dofs(); j++) {
-            triple_product(j, i) = v_i[j];
->>>>>>> c3d2dc10
             // std::cout << v_i[j] << "\t";
           }
           // std::cout << std::endl;
@@ -665,7 +641,6 @@
 
         // 0 is the index of the central cell
         // (this is also the central dof because we use P0 elements)
-<<<<<<< HEAD
         e_i[index] = 1.0;
         triple_product.vmult(triple_product_inv_e_i, e_i);
         
@@ -673,16 +648,52 @@
         current_patch->basis_function_candidates.push_back(c_i);
 
         project(Ac_i, triple_product_inv_e_i);
-        current_patch->A_times_basis_function_candidates.push_back(Ac_i);
-=======
+        current_patch->basis_function_candidates_premultiplied.push_back(Ac_i);
+      }
+
+      /*
+      VectorType temp(Ndofs_fine);
+      VectorType temp1(Ndofs_coarse);
+      VectorType u_i(Ndofs_fine);
+      VectorType v_i(Ndofs_coarse);
+      FullMatrix<double> triple_product(Ndofs_coarse);
+      FullMatrix<double> A_inv_P(Ndofs_fine, Ndofs_coarse);
+
+      for (const auto &cell : current_patch->sub_tria.active_cell_iterators())
+        {
+          unsigned int i = cell->active_cell_index();
+          temp = 0.0;
+          u_i = 0.0;
+
+          project_cell(temp, cell);
+          u_i = A0_inv * temp;
+          v_i     = 0.0;
+          projectT(v_i, u_i);
+          for (unsigned int j = 0; j < Ndofs_coarse; j++) {
+            triple_product(j, i) = v_i[j];
+            // std::cout << v_i[j] << "\t";
+          }
+          // std::cout << std::endl;
+          // std::cout << std::endl;
+          for (unsigned int j = 0; j < Ndofs_fine; j++) {
+            A_inv_P(j, i) = u_i[j];
+            // std::cout << u_i[j] << "\t";
+          }
+          // std::cout << std::endl;
+        }
+      triple_product.gauss_jordan();
+      {
+        v_i     = 0.0;
+        // 0 is the index of the central cell
+        // (this is also the central dof because we use P0 elements)
         v_i[0] = 1.0;
         triple_product.vmult(temp1, v_i);
         A_inv_P.vmult(u_i, temp1);
         current_patch->basis_function_candidates.push_back(u_i);
         temp1 = A0 * u_i;
         current_patch->basis_function_candidates_premultiplied.push_back(temp1);
->>>>>>> c3d2dc10
       }
+      */
 
       dh_fine_patch.clear();
       
@@ -810,14 +821,9 @@
         auto iterator_to_cell_global = current_patch->cells[i];
         // std::cout << " on cell " << iterator_to_cell_global->active_cell_index() << ", i = " << i << ": ";
 
-<<<<<<< HEAD
         iterator_to_cell_in_current_patch->get_dof_values(current_patch->basis_function_candidates[0], phi_loc);
         for (auto pair : global_to_local_cell_map.at(iterator_to_cell_global->active_cell_index())) 
         {
-=======
-        current_patch_cell->get_dof_values(current_patch->basis_function_candidates[0], phi_loc);
-        for (auto pair : global_to_local_cell_map[current_global_cell->active_cell_index()]) {
->>>>>>> c3d2dc10
           auto other_patch_id = pair.first;
           // std::cout << "other patch " << other_patch_id << " ";
           auto other_patch_cell_tria = pair.second;
@@ -828,14 +834,8 @@
             other_patch_cell_tria->as_dof_handler_iterator(dh_fine_other_patch);
 
 
-<<<<<<< HEAD
-          iterator_to_cell_in_other_patch->get_dof_values(other_patch.A_times_basis_function_candidates[0], Aphi_loc);
+          iterator_to_cell_in_other_patch->get_dof_values(other_patch.basis_function_candidates_premultiplied[0], Aphi_loc);
           local_stiffness_matrix(current_patch_id, other_patch_id) += phi_loc * Aphi_loc;
-=======
-          other_patch_cell->get_dof_values(other_patch.basis_function_candidates_premultiplied[0], Aphi_loc);
-          global_stiffness_matrix.add(current_patch_id, other_patch_id, phi_loc * Aphi_loc);
-          
->>>>>>> c3d2dc10
         }
 
         iterator_to_cell_global->get_dof_indices(local_dof_indices);
