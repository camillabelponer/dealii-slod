#include <deal.II/base/exceptions.h>

#include <LOD.h>
#include <LODtools.h>

const unsigned int SPECIAL_NUMBER = 0;
// !!!!!!!!!!!!!!!!!!!!!!!!!!!!!!!!!!!!!!!!!!!!!!!!!


template <int dim, int spacedim>
LOD<dim, spacedim>::LOD(const LODParameters<dim, spacedim> &par)
  : par(par)
  , mpi_communicator(MPI_COMM_WORLD)
  , pcout(std::cout, (Utilities::MPI::this_mpi_process(mpi_communicator) == 0))
  , computing_timer(mpi_communicator,
                    pcout,
                    TimerOutput::summary,
                    TimerOutput::wall_times)
  , tria(mpi_communicator)
  , dof_handler_coarse(tria)
  , dof_handler_fine(tria)
{}

template <int dim, int spacedim>
void
LOD<dim, spacedim>::print_parameters() const
{
  TimerOutput::Scope t(computing_timer, "0: Printing parameters");
  if constexpr (spacedim == 1)
    pcout << "Running LOD Diffusion problem in " << dim << "D" << std::endl;
  else // spacedim == dim (3D case not yet implemented)
    pcout << "Running LOD Elasticity problem in " << dim << "D" << std::endl;

  par.prm.print_parameters(par.output_directory + "/" + "used_parameters_" +
                             std::to_string(dim) + ".prm",
                           ParameterHandler::Short);
}

template <int dim, int spacedim>
void
LOD<dim, spacedim>::make_fe()
{
  TimerOutput::Scope t(computing_timer, "0: Make FE spaces");
  fe_coarse = std::make_unique<FESystem<dim>>(FE_DGQ<dim>(0), spacedim);
  // fe_coarse = std::make_unique<FE_DGQ<dim>>(FE_DGQ<dim>(0));
  dof_handler_coarse.distribute_dofs(*fe_coarse);

  locally_owned_dofs = dof_handler_coarse.locally_owned_dofs();
  locally_relevant_dofs =
    DoFTools::extract_locally_relevant_dofs(dof_handler_coarse);

  // constraints on the boundary of the domain
  coarse_boundary_constraints.clear();
  DoFTools::make_hanging_node_constraints(dof_handler_coarse,
                                          coarse_boundary_constraints);
  VectorTools::interpolate_boundary_values(dof_handler_coarse,
                                           0,
                                           par.bc,
                                           coarse_boundary_constraints);
  coarse_boundary_constraints.close();

  fe_fine =
    // std::make_unique<FE_Q_iso_Q1<dim>>(FE_Q_iso_Q1<dim>(par.n_subdivisions));
    std::make_unique<FESystem<dim>>(FE_Q_iso_Q1<dim>(par.n_subdivisions),
                                    spacedim);
  dof_handler_fine.distribute_dofs(*fe_fine);
  quadrature_fine = std::make_unique<Quadrature<dim>>(
    QIterated<dim>(QGauss<1>(2), par.n_subdivisions));

  patches_pattern.reinit(dof_handler_coarse.n_dofs(),
                         dof_handler_coarse.n_dofs(),
                         locally_relevant_dofs);
  patches_pattern_fine.reinit(dof_handler_coarse.n_dofs(),
                              dof_handler_fine.n_dofs(),
                              locally_relevant_dofs);

  bool_dof_mask = create_bool_dof_mask_Q_iso_Q1(*fe_fine,
                                                *quadrature_fine,
                                                par.n_subdivisions);
  // MPI: instead of having every processor compute it we could just comunicate
  // it
}

template <int dim, int spacedim>
void
LOD<dim, spacedim>::make_grid()
{
  TimerOutput::Scope t(computing_timer, "0: Make grid");
  GridGenerator::hyper_cube(tria);
  tria.refine_global(par.n_global_refinements);

  locally_owned_patches =
    Utilities::MPI::create_evenly_distributed_partitioning(
      mpi_communicator, tria.n_global_active_cells());
}

template <int dim, int spacedim>
void
LOD<dim, spacedim>::create_patches()
{
  TimerOutput::Scope        t(computing_timer, "1: Create Patches");
  std::vector<unsigned int> fine_dofs(fe_fine->n_dofs_per_cell());

  // Queue for patches for which neighbours should be added
  std::vector<typename DoFHandler<dim>::active_cell_iterator> patch_iterators;
  size_t size_biggest_patch = 0;
  size_t size_tiniest_patch = tria.n_active_cells();

  for (const auto &cell : dof_handler_coarse.active_cell_iterators())
    {
      auto cell_index = cell->active_cell_index();
      {
        // for each cell we create its patch and add it to the global vector
        // of patches
        auto patch = &patches.emplace_back();
        patch_iterators.clear();
        patch_iterators.push_back(cell);

        // The iterators for level l are in the range [l_start, l_end) of
        // patch_iterators
        unsigned int l_start = 0;
        unsigned int l_end   = 1;
        patch->cells.push_back(cell);
        // patch->cell_indices.set_size(tria.n_active_cells());
        patches_pattern.add(cell_index, cell_index);
        auto cell_fine = cell->as_dof_handler_iterator(dof_handler_fine);
        cell_fine->get_dof_indices(fine_dofs);
        patches_pattern_fine.add_row_entries(cell_index, fine_dofs);
        for (unsigned int l = 1; l <= par.oversampling; l++)
          {
            for (unsigned int i = l_start; i < l_end; i++)
              {
                AssertIndexRange(i, patch_iterators.size());
                for (auto ver : patch_iterators[i]->vertex_indices())
                  {
                    auto vertex = patch_iterators[i]->vertex_index(ver);
                    for (const auto &neighbour :
                         GridTools::find_cells_adjacent_to_vertex(
                           dof_handler_coarse, vertex))
                      {
                        if (!patches_pattern.exists(
                              cell_index, neighbour->active_cell_index()))
                          {
                            patch_iterators.push_back(neighbour);
                            patches_pattern.add(cell_index,
                                                neighbour->active_cell_index());
                            auto cell_fine = neighbour->as_dof_handler_iterator(
                              dof_handler_fine);
                            cell_fine->get_dof_indices(fine_dofs);
                            patches_pattern_fine.add_row_entries(cell_index,
                                                                 fine_dofs);
                            patch->cells.push_back(neighbour);
                          }
                      }
                  }
              }
            l_start = l_end;
            l_end   = patch_iterators.size();
          }
        size_biggest_patch = std::max(size_biggest_patch, patch->cells.size());
        size_tiniest_patch = std::min(size_tiniest_patch, patch->cells.size());
      }
    }
<<<<<<< HEAD
  }
  else
  {

    double H = pow(0.5, par.n_global_refinements);
    unsigned int N_cells_per_line = (int)1/H;
    std::vector<typename DoFHandler<dim>::active_cell_iterator> ordered_cells;
    ordered_cells.resize(tria.n_active_cells());
    std::vector<std::vector<unsigned int>> cells_in_patch;
    cells_in_patch.resize(tria.n_active_cells());

    for (const auto &cell : dof_handler_coarse.active_cell_iterators())
    {
      const double x = cell->barycenter()(0);
      const double y = cell->barycenter()(1);

      // const unsigned int x_i = (int)floor(x/H);
      // const unsigned int y_i = (int)floor(y/H);
      const unsigned int vector_cell_index = (int)floor(x/H) + N_cells_per_line*(int)floor(y/H);
      ordered_cells[vector_cell_index] = cell;

      std::vector<unsigned int> connected_indeces;

      for(int l_row = -par.oversampling; l_row <= static_cast<int>(par.oversampling); ++l_row)
      {
        double x_j = x + l_row * H;
        if (x_j > 0 && x_j < 1) // domain borders
        {
          for(int l_col = -par.oversampling; l_col <= static_cast<int>(par.oversampling); ++l_col)
          {
            const double y_j = y + l_col * H;
            if (y_j > 0 && y_j < 1)
            {
              const unsigned int vector_cell_index_j = (int)floor(x_j/H) + N_cells_per_line*(int)floor(y_j/H);
              connected_indeces.push_back(vector_cell_index_j);
            }

          }
        }
      }

      cells_in_patch[vector_cell_index] = connected_indeces;
    }

    // now looping and creating the patches
    for (const auto &cell : dof_handler_coarse.active_cell_iterators())
    {
      const auto vector_cell_index = (int)floor(cell->barycenter()(0)/H) + N_cells_per_line*(int)floor(cell->barycenter()(1)/H);
      auto cell_index = cell->active_cell_index();
      {

        auto patch = &patches.emplace_back();


        for (auto neighbour_ordered_index : cells_in_patch[vector_cell_index])
          {
            auto & cell_to_add = ordered_cells[neighbour_ordered_index];
            patch->cells.push_back(cell_to_add);
            patches_pattern.add(cell_index, cell_to_add->active_cell_index());
            auto cell_fine = cell_to_add->as_dof_handler_iterator(
                              dof_handler_fine);
            cell_fine->get_dof_indices(fine_dofs);
            patches_pattern_fine.add_row_entries(cell_index, fine_dofs);
          }

      size_biggest_patch = std::max(size_biggest_patch, patch->cells.size());
      size_tiniest_patch = std::min(size_tiniest_patch, patch->cells.size());
      }
    }
    }

=======
>>>>>>> 0cdb6950

  DynamicSparsityPattern global_sparsity_pattern;
  global_sparsity_pattern.compute_mmult_pattern(patches_pattern,
                                                patches_pattern);
  global_stiffness_matrix.reinit(locally_owned_patches,
                                 global_sparsity_pattern,
                                 mpi_communicator);


  if (Utilities::MPI::this_mpi_process(mpi_communicator) == 0 ||
      Utilities::MPI::n_mpi_processes(mpi_communicator) == 1)
    {
      pcout << "Number of coarse cell = " << tria.n_active_cells()
            << ", number of patches = " << patches.size()
            << " (locally owned: " << locally_owned_patches.n_elements()
            << ") \n"
            << "Patches size in (" << size_tiniest_patch << ", "
            << size_biggest_patch << ")" << std::endl;
    }

  // ALTERNATIVE VERSION
  // For patches at the border, find the neighbouring patch that is not at the
  // border and which completely contains this patch
  //   for (auto &patch : patches) {
  //     if (patch.num_basis_vectors == 0) {
  //       bool success = false;
  //       for (auto i : patch.cells)
  //       {
  //         Patch neighbour = patches[i];
  //         if (neighbour.num_basis_vectors == 0) continue;
  //         // Check that the patch around i contains all of the cells
  //         // of the patch specified by pair
  //         bool contains_patch = true;
  //         for (auto j : patch.cells) {
  //           if (!neighbour.cells.is_element(j)) {
  //             contains_patch = false;
  //             break;
  //           }
  //         }
  //         if (contains_patch) {
  //           neighbour.num_basis_vectors++;
  //           success = true;
  //           break;
  //         }
  //       }
  //       Assert(success, ExcNotImplemented());
  //     }
  //   }
}

template <int dim, int spacedim>
void
LOD<dim, spacedim>::check_nested_patches()
{
  TimerOutput::Scope t(computing_timer, "1: Check nested Patches");
  for (auto current_patch_id : locally_owned_patches)
    {
      for (unsigned int i = 0; i < patches_pattern.row_length(current_patch_id);
           i++)
        {
          const auto other_patch_id =
            patches_pattern.column_number(current_patch_id, i);
          // if (other_patch_id != numbers::invalid_size_type)
          {
            if (current_patch_id == other_patch_id)
              continue;
            bool other_patch_is_contained = true;
            for (unsigned int j = 0;
                 j < patches_pattern.row_length(other_patch_id);
                 j++)
              {
                const auto cell =
                  patches_pattern.column_number(other_patch_id, j);
                // if (cell != numbers::invalid_size_type)
                {
                  if (!patches_pattern.exists(current_patch_id, cell))
                    {
                      other_patch_is_contained = false;
                      break;
                    }
                }
              }
            if (other_patch_is_contained)
              {
                AssertIndexRange(current_patch_id, patches.size());
                patches[current_patch_id].contained_patches++;
              }
          }
        }
    }
}


template <int dim, int spacedim>
void
LOD<dim, spacedim>::output_results()
{
  TimerOutput::Scope t(computing_timer, "6: Output results");

  std::vector<std::string> solution_names(spacedim, "LOD_solution");
  std::vector<std::string> exact_solution_names(spacedim,
                                                "coarse_exact_solution");

  auto exact_vec(solution);
  VectorTools::interpolate(dof_handler_coarse, par.exact_solution, exact_vec);
  // to be added for MPI
  // auto exact_vec_locally_relevant(locally_relevant_solution.block(0));
  // exact_vec_locally_relevant = exact_vec;

  std::vector<DataComponentInterpretation::DataComponentInterpretation>
    data_component_interpretation(
      spacedim,
      //   DataComponentInterpretation::component_is_part_of_vector);
      DataComponentInterpretation::component_is_scalar);
  DataOut<dim> data_out;

  // data_out.attach_dof_handler(dof_handler_coarse);

  // data_out.add_data_vector(solution, solution_names);
  data_out.add_data_vector(dof_handler_coarse,
                           solution,
                           solution_names,
                           // DataOut<dim>::type_dof_data,
                           data_component_interpretation);
  data_out.add_data_vector(dof_handler_coarse,
                           exact_vec,
                           exact_solution_names,
                           //  DataOut<dim>::type_dof_data,
                           data_component_interpretation);
  // Vector<float> subdomain(tria.n_active_cells());
  // for (unsigned int i = 0; i < subdomain.size(); ++i)
  //   subdomain(i) = tria.locally_owned_subdomain();
  // data_out.add_data_vector(subdomain, "subdomain");
  data_out.build_patches();
  const std::string filename = par.output_name + ".vtu";
  data_out.write_vtu_in_parallel(par.output_directory + "/" + filename,
                                 mpi_communicator);

  std::ofstream pvd_solutions(par.output_directory + "/" + par.output_name +
                              ".pvd");
}


template <int dim, int spacedim>
void
LOD<dim, spacedim>::compute_basis_function_candidates()
{
  // TimerOutput::Scope t(computing_timer, "compute basis function");
  computing_timer.enter_subsection("2: compute basis function 0");
  DoFHandler<dim> dh_coarse_patch;
  DoFHandler<dim> dh_fine_patch;

  using VectorType = Vector<double>;

  // need reinit in loop
  // LA::MPI::SparseMatrix
  // SparseMatrix<double>
  TrilinosWrappers::SparseMatrix patch_stiffness_matrix;
  TrilinosWrappers::SparseMatrix unconstrained_patch_stiffness_matrix;
  AffineConstraints<double>      internal_boundary_constraints;
  AffineConstraints<double>      empty_boundary_constraints;
  empty_boundary_constraints.close();
  // AffineConstraints<double> local_stiffnes_constraints;

  // TODO: use internal and local constraints to take care fo the boundary of
  // the patch that's not on the boundary of the domain now special number is
  // set to zero so they are treated as one together

  // Table<2, bool> bool_dof_mask =
  //   create_bool_dof_mask_Q_iso_Q1(*fe_fine,
  //                                 *quadrature_fine,
  //                                 par.n_subdivisions);

  // we are assuming mesh to be created as hyper_cube l 83
  double H = pow(0.5, par.n_global_refinements);
  double h = H / (par.n_subdivisions);

  // create projection matrix from fine to coarse cell (DG)
  FullMatrix<double> projection_matrix(fe_coarse->n_dofs_per_cell(),
                                       fe_fine->n_dofs_per_cell());
  // FETools::get_projection_matrix(*fe_fine, *fe_coarse, projection_matrix);
  projection_P0_P1<dim>(projection_matrix);
  projection_matrix *= (h * h / 4);
  // this could be done via tensor product
  computing_timer.leave_subsection();
  for (auto current_patch_id : locally_owned_patches)
    {
      computing_timer.enter_subsection(
        "2: compute basis function 1: patch setup");

      AssertIndexRange(current_patch_id, patches.size());
      auto current_patch = &patches[current_patch_id];

      // create_mesh_for_patch(*current_patch);
      dh_fine_patch.reinit(current_patch->sub_tria);
      dh_fine_patch.distribute_dofs(*fe_fine);
      // DoFRenumbering::cell_wise(dh_fine_patch, cell_order);

      dh_coarse_patch.reinit(current_patch->sub_tria);
      dh_coarse_patch.distribute_dofs(*fe_coarse);
      // DoFRenumbering::cell_wise(dh_fine_patch, cell_order);

      auto Ndofs_coarse = dh_coarse_patch.n_dofs();
      auto Ndofs_fine   = dh_fine_patch.n_dofs();

      IndexSet boundary_dofs_set =
        DoFTools::extract_boundary_dofs(dh_fine_patch);

      std::vector<unsigned int> boundary_dofs_fine;
      boundary_dofs_set.fill_index_vector(boundary_dofs_fine);

      std::vector<unsigned int> internal_dofs_fine;
      std::vector<unsigned int> all_dofs_fine;
      // TODO : change, this is ugly
      for (unsigned int i = 0; i < Ndofs_fine; ++i)
        {
          all_dofs_fine.push_back(i);
          if (!boundary_dofs_set.is_element(i))
            internal_dofs_fine.push_back(i);
        }
      std::vector<unsigned int> all_dofs_coarse(all_dofs_fine.begin(),
                                                all_dofs_fine.begin() +
                                                  Ndofs_coarse);

      unsigned int       considered_candidates = Ndofs_coarse - 1;
      const unsigned int N_boundary_dofs       = boundary_dofs_fine.size();
      const unsigned int N_internal_dofs       = internal_dofs_fine.size();

      computing_timer.leave_subsection();
      computing_timer.enter_subsection(
        "2: compute basis function 2: constraints");
      internal_boundary_constraints.clear();
      DoFTools::make_zero_boundary_constraints(dh_fine_patch,
                                               0,
                                               internal_boundary_constraints);
      internal_boundary_constraints.close();
      computing_timer.leave_subsection();
      computing_timer.enter_subsection(
        "2: compute basis function 3: sparsity pattern");
      SparsityPattern patch_sparsity_pattern(Ndofs_fine, Ndofs_fine);

      if (false)
        {
          // option 2
          IndexSet relevant_dofs;
          DoFTools::extract_locally_active_dofs(dh_fine_patch, relevant_dofs);
          DynamicSparsityPattern sparsity_pattern(relevant_dofs);

          DoFTools::make_sparsity_pattern(dh_fine_patch,
                                          sparsity_pattern,
                                          internal_boundary_constraints,
                                          false);
          patch_stiffness_matrix.clear();
          patch_stiffness_matrix.reinit(sparsity_pattern);
        }
      else
        {
          // option 1: does the same as
          // DoFTools::make_sparsity_pattern() but also
          // considers bool_dof_mask for FE_Q_iso_Q1
          // it can be slower for small par.n_subdivisions or small
          // par.oversampling

          // TrilinosWrappers::
          // SparsityPattern patch_sparsity_pattern(Ndofs_fine, Ndofs_fine);

          std::vector<types::global_dof_index> dofs_on_this_cell(
            fe_fine->n_dofs_per_cell());

          for (const auto &cell : dh_fine_patch.active_cell_iterators())
            if (cell->is_locally_owned())
              {
                // const unsigned int dofs_per_cell =
                //   cell->get_fe().n_dofs_per_cell();
                // dofs_on_this_cell.resize(dofs_per_cell);
                cell->get_dof_indices(dofs_on_this_cell);

                internal_boundary_constraints.add_entries_local_to_global(
                  dofs_on_this_cell,
                  patch_sparsity_pattern,
                  true,
                  bool_dof_mask); // keep constrained entries must be true
              }

          patch_sparsity_pattern.compress();
          patch_stiffness_matrix.clear();
          patch_stiffness_matrix.reinit(patch_sparsity_pattern);
        }


      computing_timer.leave_subsection();
      computing_timer.enter_subsection(
        "2: compute basis function 4: stiffness");


      if (false)
        {
          MappingQ1<dim> mapping;

          MatrixCreator::create_laplace_matrix<dim, dim>(
            mapping,
            dh_fine_patch,
            *quadrature_fine,
            patch_stiffness_matrix,
            nullptr,
            internal_boundary_constraints);
        }
      else
        {
          LA::MPI::Vector dummy;
          assemble_stiffness(patch_stiffness_matrix,
                             dummy,
                             dh_fine_patch,
                             internal_boundary_constraints);
        }

      //         patch_stiffness_matrix.print(std::cout);
      // const auto A  = linear_operator<VectorType>(patch_stiffness_matrix);
      // auto Ainv = A;

      // SolverCG<VectorType> cg_A(par.fine_solver_control);
      // Ainv = inverse_operator(A, cg_A);


      computing_timer.leave_subsection();
      computing_timer.enter_subsection("2: compute basis function 4b: misc");

      // averaging (inverse of P0 mass matrix)
      VectorType valence_coarse(Ndofs_coarse);
      VectorType local_identity_coarse(fe_coarse->n_dofs_per_cell());
      local_identity_coarse = 1.0;

      for (const auto &cell : dh_coarse_patch.active_cell_iterators())
        cell->distribute_local_to_global(local_identity_coarse, valence_coarse);
      for (auto &elem : valence_coarse)
        elem = 1.0 / elem;

      // // define interapolation function and its transposed
      const auto projectT = [&](auto &dst, const auto &src) {
        VectorType vec_local_coarse(fe_coarse->n_dofs_per_cell());
        VectorType vec_local_fine(fe_fine->n_dofs_per_cell());
        VectorType weights(fe_coarse->n_dofs_per_cell());

        for (const auto &cell : current_patch->sub_tria.active_cell_iterators())
          // should be locally owned ?
          {
            const auto cell_coarse =
              cell->as_dof_handler_iterator(dh_coarse_patch);
            const auto cell_fine = cell->as_dof_handler_iterator(dh_fine_patch);

            cell_fine->get_dof_values(src, vec_local_fine);

            projection_matrix.vmult(vec_local_coarse, vec_local_fine);

            cell_coarse->get_dof_values(valence_coarse, weights);
            vec_local_coarse.scale(weights);

            cell_coarse->distribute_local_to_global(vec_local_coarse, dst);
          }
      };

      // TODO: const auto project_matrix = [&] (auto &dst, const &src) {}

      const auto project = [&](auto &dst, const auto &src) {
        VectorType vec_local_coarse(fe_coarse->n_dofs_per_cell());
        VectorType vec_local_fine(fe_fine->n_dofs_per_cell());
        VectorType weights(fe_coarse->n_dofs_per_cell());

        for (const auto &cell : current_patch->sub_tria.active_cell_iterators())
          // should be locally_owned ?
          {
            const auto cell_coarse =
              cell->as_dof_handler_iterator(dh_coarse_patch);
            const auto cell_fine = cell->as_dof_handler_iterator(dh_fine_patch);

            cell_coarse->get_dof_values(src, vec_local_coarse);

            cell_coarse->get_dof_values(valence_coarse, weights);
            vec_local_coarse.scale(weights);

            projection_matrix.Tvmult(vec_local_fine, vec_local_coarse);

            cell_fine->distribute_local_to_global(vec_local_fine, dst);
          }
      };

      // // Specialization of projection for the case where src is the P0 basis
      // // function of a single cell Works only for P0 coarse elements
      // const auto project_cell = [&](auto &dst, const auto &cell) {
      //   AssertDimension(fe_coarse->n_dofs_per_cell(), 1);
      //   // TODO: vector problem requires dim, not 1!
      //   VectorType vec_local_coarse(fe_coarse->n_dofs_per_cell());
      //   VectorType vec_local_fine(fe_fine->n_dofs_per_cell());
      //   VectorType weights(fe_coarse->n_dofs_per_cell());

      //   const auto cell_coarse =
      //   cell->as_dof_handler_iterator(dh_coarse_patch); const auto cell_fine
      //   = cell->as_dof_handler_iterator(dh_fine_patch);

      //   // cell_coarse->get_dof_values(src, vec_local_coarse);
      //   vec_local_coarse[0] = 1.0;

      //   cell_coarse->get_dof_values(valence_coarse, weights);
      //   vec_local_coarse.scale(weights);

      //   projection_matrix.Tvmult(vec_local_fine, vec_local_coarse);

      //   cell_fine->distribute_local_to_global(vec_local_fine, dst);
      // };

      // we now compute c_loc_i = S^-1 P^T (P_tilda S^-1 P^T)^-1 e_i
      // where e_i is the indicator function of the patch

      computing_timer.leave_subsection();
      computing_timer.enter_subsection(
        "2: compute basis function 5a: projection");

      VectorType P_e_i(Ndofs_fine);
      VectorType e_i(Ndofs_coarse); // reused also as temporary vector
      VectorType triple_product_inv_e_i(Ndofs_coarse);
      VectorType c_i(Ndofs_fine);
      VectorType Ac_i(Ndofs_fine);

      FullMatrix<double> PT(Ndofs_fine, Ndofs_coarse);
      FullMatrix<double> Ainv_PT(Ndofs_fine, Ndofs_coarse);
      // LAPACKFullMatrix<double>
      FullMatrix<double> P_Ainv_PT(Ndofs_coarse);

      // assign rhs
      // TODO: projection that works on matrices!
      for (unsigned int i = 0; i < Ndofs_coarse; ++i)
        {
          e_i    = 0.0;
          P_e_i  = 0.0;
          e_i[i] = 1.0;

          if (true)
            project(P_e_i, e_i);
          else // assemble P_e_i as a fine rhs
            {
              //   const unsigned int dofs_per_cell =
              //   fe_fine->n_dofs_per_cell(); const unsigned int n_q_points =
              //   quadrature_fine->size();

              //   Vector<double> cell_rhs(dofs_per_cell);
              //   VectorType     rhs_values(1);

              //   FEValues<dim> fe_values(*fe_fine,
              //                           *quadrature_fine,
              //                           update_values | update_gradients |
              //                             update_quadrature_points |
              //                             update_JxW_values);

              //   for (const auto &cell :
              //        current_patch->sub_tria.active_cell_iterators())
              //     {
              //       const auto cell_coarse =
              //         cell->as_dof_handler_iterator(dh_coarse_patch);

              //       cell_coarse->get_dof_values(e_i, rhs_values);
              //       const auto cell_fine =
              //         cell->as_dof_handler_iterator(dh_fine_patch);
              //       cell_rhs = 0;
              //       fe_values.reinit(cell);
              //       for (unsigned int q = 0; q < n_q_points; ++q)
              //         {
              //           for (unsigned int i = 0; i < dofs_per_cell; ++i)
              //             {
              //               cell_rhs(i) += fe_values.shape_value(i, q) *
              //                              rhs_values[0] * fe_values.JxW(q);
              //             }
              //         }
              //       cell_fine->distribute_local_to_global(cell_rhs, P_e_i);
              //     }
            }

          for (unsigned int j = 0; j < Ndofs_fine; ++j)
            PT.set(j, i, P_e_i[j]);

          if (false)
            {
              dealii::TrilinosWrappers::SolverDirect sd(
                par.fine_solver_control);
              sd.solve(patch_stiffness_matrix, c_i, P_e_i);
              // c_i = Ainv * P_e_i;
              e_i = 0.0;
              projectT(e_i, c_i);
              for (unsigned int j = 0; j < Ndofs_coarse; j++)
                {
                  P_Ainv_PT(j, i) = e_i[j];
                }
              for (unsigned int j = 0; j < Ndofs_fine; j++)
                {
                  Ainv_PT(j, i) = c_i[j];
                }
            } // substituted by gauss elimination
        }

      computing_timer.leave_subsection();
      computing_timer.enter_subsection(
        "2: compute basis function 5b: gauss_elimination");

      Gauss_elimination(PT, patch_stiffness_matrix, Ainv_PT);

      computing_timer.leave_subsection();
      computing_timer.enter_subsection(
        "2: compute basis function 5c: triple product inversion");

      PT.Tmmult(P_Ainv_PT, Ainv_PT);

      // P_tilda is actually P/ H^dim
      P_Ainv_PT /= (H * H); // H^dim

      P_Ainv_PT.gauss_jordan();

      computing_timer.leave_subsection();

      std::vector<VectorType> candidates;
      std::vector<VectorType> Palpha_i;
      VectorType              Pa_i(Ndofs_fine);
      Vector<double>          selected_basis_function(Ndofs_fine);


      if (!par.LOD_stabilization)
        {
          computing_timer.enter_subsection(
            "2: compute basis function 7: non stabilizaziona & assignemnt");
          // if we are not stabilizing then we only take the first candiadates
          // 0 is the index of the central cell
          // (this is also the central dof because we use P0 elements)

          e_i                    = 0.0;
          triple_product_inv_e_i = 0.0;

          e_i[0] = 1.0;
          P_Ainv_PT.vmult(triple_product_inv_e_i, e_i);

          Ainv_PT.vmult(selected_basis_function, triple_product_inv_e_i);
          selected_basis_function /= selected_basis_function.l2_norm();

          computing_timer.leave_subsection();
        }
      else // SLOD
        {
          computing_timer.enter_subsection(
            "2: compute basis function 7: stabilizazion: setup");

          FullMatrix<double> S_boundary(N_boundary_dofs, N_internal_dofs);
          FullMatrix<double> PT_boundary(N_boundary_dofs, Ndofs_coarse);
          FullMatrix<double> BD(N_boundary_dofs, Ndofs_coarse);
          FullMatrix<double> B_full(N_boundary_dofs, Ndofs_coarse);
          // FullMatrix<double>       B(N_boundary_dofs, considered_candidates);
          // FullMatrix<double>       BDTBD(Ndofs_coarse, Ndofs_coarse);
          FullMatrix<double>       BDTBD(considered_candidates,
                                   considered_candidates);
          LAPACKFullMatrix<double> SVD(considered_candidates,
                                       considered_candidates);

          computing_timer.leave_subsection();
          computing_timer.enter_subsection(
            "2: compute basis function 7b: stabilizazion:stiffness_assembly");
          unconstrained_patch_stiffness_matrix.clear();
          unconstrained_patch_stiffness_matrix.reinit(patch_sparsity_pattern);
          AffineConstraints<double> empty_constraint;
          empty_constraint.close();
          LA::MPI::Vector dummy;
          assemble_stiffness(unconstrained_patch_stiffness_matrix,
                             dummy,
                             dh_fine_patch,
                             empty_constraint);

          computing_timer.leave_subsection();
          computing_timer.enter_subsection(
            "2: ompute basis function 7b: stabilizazion: extraction and othersetup");
          S_boundary.extract_submatrix_from(
            unconstrained_patch_stiffness_matrix,
            boundary_dofs_fine,
            internal_dofs_fine);
          // all_dofs_fine);
          //   if (false) // use sparse amtrix // mmutl does not work for spase
          //   with two full ones
          //   {
          //   SparsityPattern sp;
          //   sp.copy_from(S_boundary);
          //   SparseMatrix<double> S_boundary_sparse;
          //   S_boundary_sparse.reinit(sp);
          //   S_boundary_sparse.copy_from(S_boundary);

          //   S_boundary_sparse.mmult(B_full, Ainv_PT);
          // }
          // else

          FullMatrix<double> Ainv_PT_restricted(N_internal_dofs, Ndofs_coarse);
          Ainv_PT_restricted.extract_submatrix_from(Ainv_PT,
                                                    internal_dofs_fine,
                                                    all_dofs_coarse);
          S_boundary.mmult(B_full, Ainv_PT_restricted);
          PT_boundary.extract_submatrix_from(PT,
                                             boundary_dofs_fine,
                                             all_dofs_coarse);
          PT_boundary *= -1;
          B_full.mmult(BD, P_Ainv_PT);

          PT_boundary.mmult(BD, P_Ainv_PT, true);

          // BD.Tmmult(BDTBD, BD);

          VectorType DeT(Ndofs_coarse);
          e_i    = 0.0;
          e_i[0] = 1.0;
          P_Ainv_PT.vmult(DeT, e_i);

          VectorType B_d0(N_boundary_dofs);

          std::vector<unsigned int> other_phi;
          for (unsigned int i = 0; i < considered_candidates; ++i)
            other_phi.push_back(i + 1);

          std::vector<unsigned int> temp;
          for (unsigned int i = 0; i < N_boundary_dofs; ++i)
            {
              B_d0[i] = BD(i, 0); // B_full(i, 0); // BD(i, 0);
              temp.push_back(i);
            }
          // B.extract_submatrix_from(B_full, temp, other_phi);

          VectorType d_i(considered_candidates);
          VectorType BDTBD0(considered_candidates);
          d_i    = 0;
          BDTBD0 = 0;

          FullMatrix<double> newBD(N_boundary_dofs, considered_candidates);

          newBD.extract_submatrix_from(BD, temp, other_phi);

          newBD.Tmmult(BDTBD, newBD);

          newBD.Tvmult(BDTBD0, B_d0);
          computing_timer.leave_subsection();
          computing_timer.enter_subsection(
            "compute basis function 7c: stabilizazion:correction and svd");

          SVD.copy_from(BDTBD);

          SVD.compute_inverse_svd(); // stores U V as normal, but
                                     // 1/singular_value_i
          d_i = 0.0;
          SVD.vmult(d_i, BDTBD0);
          d_i *= -1;

          // {
          //           SVD.compute_svd();
          //           auto               U  = SVD.get_svd_u();
          //           auto               Vt = SVD.get_svd_vt();
          //           FullMatrix<double> Sigma_minus1(considered_candidates);
          //           for (unsigned int i = 0; i < considered_candidates; ++i)
          //             Sigma_minus1(i, i) = (1 /
          //             SVD_manual.singular_value(i));
          //           d_i = 0;
          //           VectorType tt(considered_candidates);
          //           VectorType tt1(considered_candidates);
          //           U.Tvmult(tt, BDTBD0);
          //           Sigma_minus1.vmult(tt1, tt);
          //           Vt.Tvmult(d_i, tt1);
          //           d_i *=-1;
          // } // equivalent to previous (same d_i as output)

          auto U  = SVD.get_svd_u();
          auto Vt = SVD.get_svd_vt();

          AssertDimension(SVD.m(), SVD.n());
          AssertDimension(U.m(), U.n());
          AssertDimension(Vt.m(), Vt.n());
          AssertDimension(U.m(), Vt.n());
          AssertDimension(U.m(), SVD.n());
          AssertDimension(U.m(), considered_candidates);

          bool corrected = false;

          for (int i = (considered_candidates - 1); i >= 0; --i)
            {
              if (d_i.linfty_norm() < 0.5)
                break;
              corrected = true;
              VectorType uT(considered_candidates);
              VectorType v(considered_candidates);
              // for (auto j : all_dofs_coarse)
              for (unsigned int j = 0; j < considered_candidates; ++j)
                {
                  uT[j] = U(j, i);
                  v[j]  = Vt(i, j);
                }
              FullMatrix<double> vuT(considered_candidates,
                                     considered_candidates);
              vuT.outer_product(v, uT);
              VectorType correction(d_i.size());
              vuT.vmult(correction, BDTBD0);
              correction *= // Sigma_minus1(i, i); //
                SVD.singular_value(i);

              d_i += correction;
            }

          c_i = DeT;

          for (unsigned int index = 0; index < considered_candidates; ++index)
            {
              e_i            = 0.0;
              e_i[index + 1] = 1.0;

              P_Ainv_PT.vmult(DeT, e_i);

              c_i += d_i[index] * DeT;
            }

          Ainv_PT.vmult(selected_basis_function, c_i);

          selected_basis_function /= selected_basis_function.l2_norm();

          // std::cout << "SLOD candidate" << std::endl;
          // selected_basis_function.print(std::cout);
          computing_timer.leave_subsection();
        }

      current_patch->basis_function.push_back(selected_basis_function);
      Ac_i = 0;
      patch_stiffness_matrix.vmult(Ac_i, selected_basis_function);
      current_patch->basis_function_premultiplied.push_back(Ac_i);

      dh_fine_patch.clear();

      // computing_timer.leave_subsection();
    }
}

template <int dim, int spacedim>
void
LOD<dim, spacedim>::create_mesh_for_patch(Patch<dim> &current_patch)
{
  TimerOutput::Scope t(computing_timer, "1: Create mesh for Patches");

  current_patch.sub_tria.clear();

  // copy manifolds
  for (const auto i : tria.get_manifold_ids())
    if (i != numbers::flat_manifold_id)
      current_patch.sub_tria.set_manifold(i, tria.get_manifold(i));

  // renumerate vertices
  std::vector<unsigned int> new_vertex_indices(tria.n_vertices(), 0);

  for (const auto &cell : current_patch.cells)
    for (const unsigned int v : cell->vertex_indices())
      new_vertex_indices[cell->vertex_index(v)] = 1;

  for (unsigned int i = 0, c = 0; i < new_vertex_indices.size(); ++i)
    if (new_vertex_indices[i] == 0)
      new_vertex_indices[i] = numbers::invalid_unsigned_int;
    else
      new_vertex_indices[i] = c++;

  // collect points
  std::vector<Point<dim>> sub_points;
  for (unsigned int i = 0; i < new_vertex_indices.size(); ++i)
    if (new_vertex_indices[i] != numbers::invalid_unsigned_int)
      sub_points.emplace_back(tria.get_vertices()[i]);

  // create new cell and data
  std::vector<CellData<dim>> coarse_cells_of_patch;

  for (const auto &cell : current_patch.cells)
    {
      CellData<dim> new_cell(cell->n_vertices());

      for (const auto v : cell->vertex_indices())
        new_cell.vertices[v] = new_vertex_indices[cell->vertex_index(v)];

      new_cell.material_id = cell->material_id();
      new_cell.manifold_id = cell->manifold_id();

      coarse_cells_of_patch.emplace_back(new_cell);
    }

  // create coarse mesh on the patch
  current_patch.sub_tria.create_triangulation(sub_points,
                                              coarse_cells_of_patch,
                                              {});

  auto sub_cell = current_patch.sub_tria.begin(0);
  for (const auto &cell : current_patch.cells)
    {
      // TODO: Find better way to get patch id
      // global_to_local_cell_map[cell->active_cell_index()].push_back(
      //   std::pair<unsigned int,
      //             typename Triangulation<dim>::active_cell_iterator>(
      //     current_patch.cells[0]->active_cell_index(), sub_cell));
      // faces
      for (const auto f : cell->face_indices())
        {
          const auto face = cell->face(f);
          // if we are at boundary of patch AND domain -> keep boundary_id
          if (face->at_boundary())
            sub_cell->face(f)->set_boundary_id(face->boundary_id());
          // if the face is not at the boundary of the domain, is it at the
          // boundary of the patch?
          else if (sub_cell->face(f)->boundary_id() !=
                   numbers::internal_face_boundary_id)
            // it's not at te boundary of the patch -> then is our "internal
            // boundary"
            sub_cell->face(f)->set_boundary_id(SPECIAL_NUMBER);
        }


      // lines // useless??
      if constexpr (dim == 3)
        for (const auto l : cell->line_indices())
          {
            const auto line = cell->line(l);

            if (line->manifold_id() != numbers::flat_manifold_id)
              sub_cell->line(l)->set_manifold_id(line->manifold_id());
          }

      sub_cell++;
    }

  // refine
  // current_patch.sub_tria.refine_global(par.n_subdivisions);
}

template <int dim, int spacedim>
void
LOD<dim, spacedim>::assemble_global_matrix()
{
  TimerOutput::Scope t(computing_timer, "3: Assemble global matrix");

  DoFHandler<dim> dh_fine_current_patch;

  // auto     lod = dh_fine_current_patch.locally_owned_dofs();
  // TODO: for mpi should not allocate all cols and rows->create partitioning
  // like we do for global_stiffness_matrix.reinit(..)

  // basis_matrix.reinit(patches_pattern_fine.nonempty_rows(),
  //                     patches_pattern_fine.nonempty_cols(),
  //                     patches_pattern_fine,
  //                     mpi_communicator);

  // if we don't want to use the operator to compute the global_stiffnes matrix
  // as a multiplication then we need the transpose of the patches_pattern_fine
  // and in this case the matrix premultiplied_basis_matrix will saved already
  // in the transposed form
  DynamicSparsityPattern identity(patches_pattern_fine.nonempty_rows());
  for (unsigned int i = 0; i < patches_pattern_fine.n_rows(); ++i)
    identity.add(i, i);
  DynamicSparsityPattern patches_pattern_fine_T;
  patches_pattern_fine_T.compute_Tmmult_pattern(patches_pattern_fine, identity);
  premultiplied_basis_matrix.reinit(patches_pattern_fine_T.nonempty_rows(),
                                    patches_pattern_fine_T.nonempty_cols(),
                                    patches_pattern_fine_T,
                                    mpi_communicator);

  basis_matrix_transposed.reinit(patches_pattern_fine_T.nonempty_rows(),
                                 patches_pattern_fine_T.nonempty_cols(),
                                 patches_pattern_fine_T,
                                 mpi_communicator);

  /*
  premultiplied_basis_matrix.reinit(
      patches_pattern_fine.nonempty_rows(),
      patches_pattern_fine.nonempty_cols(),
      patches_pattern_fine,
      mpi_communicator);
  */
  // basis_matrix               = 0.0;
  premultiplied_basis_matrix = 0.0;
  basis_matrix_transposed    = 0.0;
  system_rhs.reinit(patches_pattern_fine.nonempty_rows(), mpi_communicator);
  LA::MPI::Vector rhs_values(patches_pattern_fine.nonempty_cols(),
                             mpi_communicator);
  rhs_values = 0.0;

  Vector<double>            phi_loc(fe_fine->n_dofs_per_cell());
  std::vector<unsigned int> global_dofs(fe_fine->n_dofs_per_cell());

  for (auto current_patch_id : locally_owned_patches)
    {
      const auto current_patch = &patches[current_patch_id];
      dh_fine_current_patch.reinit(current_patch->sub_tria);
      dh_fine_current_patch.distribute_dofs(*fe_fine);

      for (auto iterator_to_cell_in_current_patch :
           dh_fine_current_patch.active_cell_iterators())
        {
          auto iterator_to_cell_global =
            current_patch
              ->cells[iterator_to_cell_in_current_patch->active_cell_index()]
              ->as_dof_handler_iterator(dof_handler_fine);
          iterator_to_cell_global->get_dof_indices(global_dofs);

          iterator_to_cell_in_current_patch->get_dof_values(
            current_patch->basis_function[0], phi_loc);
          AssertDimension(global_dofs.size(), phi_loc.size());
          // basis_matrix.set(current_patch_id,
          //                  phi_loc.size(),
          //                  global_dofs.data(),
          //                  phi_loc.data());
          for (unsigned int idx = 0; idx < phi_loc.size(); ++idx)
            {
              basis_matrix_transposed.set(global_dofs.data()[idx],
                                          current_patch_id,
                                          phi_loc.data()[idx]);
            }


          iterator_to_cell_in_current_patch->get_dof_values(
            current_patch->basis_function_premultiplied[0], phi_loc);
          AssertDimension(global_dofs.size(), phi_loc.size());
          // premultiplied_basis_matrix.set(current_patch_id,
          //                                phi_loc.size(),
          //                                global_dofs.data(),
          //                                phi_loc.data());
          // if the matrix is already transposed we need to loop to add the
          // elements
          for (unsigned int idx = 0; idx < phi_loc.size(); ++idx)
            {
              premultiplied_basis_matrix.set(global_dofs.data()[idx],
                                             current_patch_id,
                                             phi_loc.data()[idx]);
            }
        }
    }
  // basis_matrix.compress(VectorOperation::insert);
  premultiplied_basis_matrix.compress(VectorOperation::insert);
  basis_matrix_transposed.compress(VectorOperation::insert);

  // basis_matrix.mmult(global_stiffness_matrix, premultiplied_basis_matrix);

  //  global_stiffness_matrix.compress(VectorOperation::add);
}

template <int dim, int spacedim>
void
LOD<dim, spacedim>::assemble_stiffness( // Patch<dim> & current_patch,
  LA::MPI::SparseMatrix /*<double>*/ &stiffness_matrix,
  LA::MPI::Vector &                   rhs,
  const DoFHandler<dim> &             dh,
  AffineConstraints<double> &         stiffnes_constraints)
{
  stiffness_matrix = 0;
  if (rhs.size())
    rhs = 0;
  FEValues<dim> fe_values(*fe_fine,
                          *quadrature_fine,
                          update_values | update_gradients |
                            update_quadrature_points | update_JxW_values);

  const unsigned int dofs_per_cell = fe_fine->n_dofs_per_cell();
  const unsigned int n_q_points    = quadrature_fine->size();

  FullMatrix<double> cell_matrix(dofs_per_cell, dofs_per_cell);
  Vector<double>     cell_rhs(dofs_per_cell);

  std::vector<types::global_dof_index> local_dof_indices(dofs_per_cell);
  std::vector<double>                  rhs_values(n_q_points);

  const auto lexicographic_to_hierarchic_numbering =
    FETools::lexicographic_to_hierarchic_numbering<dim>(par.n_subdivisions);

  for (const auto &cell : dh.active_cell_iterators())
    if (cell->is_locally_owned())
      {
        cell_matrix = 0;
        cell_rhs    = 0;
        fe_values.reinit(cell);

        if (rhs.size())
          par.rhs.value_list(fe_values.get_quadrature_points(), rhs_values);

        for (unsigned int c_1 = 0; c_1 < par.n_subdivisions; ++c_1)
          for (unsigned int c_0 = 0; c_0 < par.n_subdivisions; ++c_0)
            for (unsigned int q_1 = 0; q_1 < 2; ++q_1)
              for (unsigned int q_0 = 0; q_0 < 2; ++q_0)
                {
                  const unsigned int q_index =
                    (c_0 * 2 + q_0) +
                    (c_1 * 2 + q_1) * (2 * par.n_subdivisions);

                  for (unsigned int i_1 = 0; i_1 < 2; ++i_1)
                    for (unsigned int i_0 = 0; i_0 < 2; ++i_0)
                      {
                        const unsigned int i =
                          lexicographic_to_hierarchic_numbering
                            [(c_0 + i_0) +
                             (c_1 + i_1) * (par.n_subdivisions + 1)];

                        for (unsigned int j_1 = 0; j_1 < 2; ++j_1)
                          for (unsigned int j_0 = 0; j_0 < 2; ++j_0)
                            {
                              const unsigned int j =
                                lexicographic_to_hierarchic_numbering
                                  [(c_0 + j_0) +
                                   (c_1 + j_1) * (par.n_subdivisions + 1)];

                              cell_matrix(i, j) +=
                                (fe_values.shape_grad(i, q_index) *
                                 fe_values.shape_grad(j, q_index) *
                                 fe_values.JxW(q_index));
                            }
                        if (rhs.size())
                          cell_rhs(i) += fe_values.shape_value(i, q_index) *
                                         rhs_values[q_index] *
                                         fe_values.JxW(q_index);
                      }
                }

        cell->get_dof_indices(local_dof_indices);
        if (rhs.size())
          stiffnes_constraints.distribute_local_to_global(
            cell_matrix, cell_rhs, local_dof_indices, stiffness_matrix, rhs);
        else
          stiffnes_constraints.distribute_local_to_global(cell_matrix,
                                                          local_dof_indices,
                                                          stiffness_matrix);
      }
  stiffness_matrix.compress(VectorOperation::add);
  rhs.compress(VectorOperation::add);
}



template <int dim, int spacedim>
void
LOD<dim, spacedim>::solve()
{
  TimerOutput::Scope       t(computing_timer, "4: Solve LOD");
  LA::MPI::PreconditionAMG prec_A;
  prec_A.initialize(global_stiffness_matrix, 1.2);

  const auto CT = linear_operator<LA::MPI::Vector>(basis_matrix_transposed);
  const auto C  = transpose_operator(CT);
  // const auto AM =
  // linear_operator<LA::MPI::Vector>(premultiplied_basis_matrix);
  // const auto AMT = transpose_operator(AM);
  // const auto A = M*AMT;
  const auto A    = linear_operator<LA::MPI::Vector>(global_stiffness_matrix);
  auto       invA = A;

  const auto amgA = linear_operator(A, prec_A);

  SolverCG<LA::MPI::Vector> cg_stiffness(par.coarse_solver_control);
  invA = inverse_operator(A, cg_stiffness, amgA);

  system_rhs = C * fem_rhs;
  pcout << "     rhs l2 norm = " << system_rhs.l2_norm() << std::endl;

  // Some aliases
  // auto &      u = solution;
  // const auto &f = system_rhs;

  // dealii::TrilinosWrappers::SolverDirect sd(par.coarse_solver_control);
  // sd.solve(global_stiffness_matrix, solution, system_rhs);

  solution = invA * system_rhs;
  pcout << "   size of u " << solution.size() << std::endl;
  coarse_boundary_constraints.distribute(solution);
}

template <int dim, int spacedim>
void
LOD<dim, spacedim>::solve_fem_problem() //_and_compare() // const
{
  TimerOutput::Scope t(computing_timer, "4: assemble & Solve fine FEM");

  const auto &dh = dof_handler_fine;

  auto     locally_owned_dofs = dh.locally_owned_dofs();
  IndexSet locally_relevant_dofs;
  DoFTools::extract_locally_relevant_dofs(dh, locally_relevant_dofs);

  // create sparsity pattern fr global fine matrix
  AffineConstraints<double> fem_constraints(locally_relevant_dofs);
  // DoFTools::make_hanging_node_constraints(dh, fem_constraints); // not needed
  // with global refinemnt
  VectorTools::interpolate_boundary_values(dh, 0, par.bc, fem_constraints);
  fem_constraints.close();

  LA::MPI::SparseMatrix fem_stiffness_matrix;

  if (true)
    {
      DynamicSparsityPattern sparsity_pattern(locally_relevant_dofs);
      DoFTools::make_sparsity_pattern(dh,
                                      sparsity_pattern,
                                      fem_constraints,
                                      false);
      SparsityTools::distribute_sparsity_pattern(sparsity_pattern,
                                                 locally_owned_dofs,
                                                 mpi_communicator,
                                                 locally_relevant_dofs);



      fem_stiffness_matrix.reinit(locally_owned_dofs,
                                  locally_owned_dofs,
                                  sparsity_pattern,
                                  mpi_communicator);
    }
  else
    {
      SparsityPattern sparsity_pattern(dh.n_dofs(), dh.n_dofs());

      std::vector<types::global_dof_index> dofs_on_this_cell;

      for (const auto &cell : dh.active_cell_iterators())
        if (cell->is_locally_owned())
          {
            const unsigned int dofs_per_cell = cell->get_fe().n_dofs_per_cell();
            dofs_on_this_cell.resize(dofs_per_cell);
            cell->get_dof_indices(dofs_on_this_cell);

            fem_constraints.add_entries_local_to_global(
              dofs_on_this_cell,
              sparsity_pattern,
              true,
              bool_dof_mask); // keep constrained entries must be true
          }

      sparsity_pattern.compress();
      fem_stiffness_matrix.reinit(sparsity_pattern);
    }
  fem_rhs.reinit(locally_owned_dofs, mpi_communicator);
  fem_solution.reinit(locally_owned_dofs, mpi_communicator);

  LA::MPI::Vector locally_relevant_solution(locally_owned_dofs,
                                            locally_relevant_dofs,
                                            mpi_communicator);

  assemble_stiffness(fem_stiffness_matrix, fem_rhs, dh, fem_constraints);

  pcout << "     fem rhs l2 norm = " << fem_rhs.l2_norm() << std::endl;

  // solve
  LA::MPI::PreconditionAMG prec_Sh;
  prec_Sh.initialize(fem_stiffness_matrix, 1.2);
  //
  // const auto Sh    = linear_operator<LA::MPI::Vector>(fem_stiffness_matrix);
  // auto       invSh = Sh;
  //
  // const auto amg = linear_operator(Sh, prec_Sh);
  //
  // SolverCG<LA::MPI::Vector> cg_stiffness(par.fine_solver_control);
  // invSh = inverse_operator(Sh, cg_stiffness, amg);
  //
  // fem_solution = invSh * fem_rhs;

  SolverCG<LA::MPI::Vector> solver(par.fine_solver_control);
  solver.solve(fem_stiffness_matrix, fem_solution, fem_rhs, prec_Sh);

  pcout << "   size of fem u " << fem_solution.size() << std::endl;
  fem_constraints.distribute(fem_solution);

  // LA::MPI::SparseMatrix A_lod_temp;
  // LA::MPI::SparseMatrix A_lod;
  // std::cout << "basis_matrix " << basis_matrix.m() << " " << basis_matrix.n()
  // << std::endl; std::cout << "basis_matrix t " << basis_matrix_transposed.m()
  // << " " << basis_matrix_transposed.n() << std::endl; std::cout <<
  // "fem_stiffness_matrix " << fem_stiffness_matrix.m() << " " <<
  // fem_stiffness_matrix.n() << std::endl; basis_matrix.mmult(A_lod_temp,
  // fem_stiffness_matrix); std::cout << "A_lod_temp " << A_lod_temp.m() << " "
  // << A_lod_temp.n() << std::endl; A_lod_temp.mmult(A_lod,
  // basis_matrix_transposed);
  //
  // std::cout << "A_lod " << A_lod.m() << " " << A_lod.n() << " frobenius norm:
  // " << A_lod.frobenius_norm() << std::endl; std::cout <<
  // "global_stiffness_matrix " << global_stiffness_matrix.m() << " " <<
  // global_stiffness_matrix.n() << " frobenius norm: " <<
  // global_stiffness_matrix.frobenius_norm() << std::endl;

  // A_lod.print(std::cout);
  // global_stiffness_matrix.print(std::cout);

  LA::MPI::SparseMatrix A_lod_temp;
  fem_stiffness_matrix.mmult(A_lod_temp, basis_matrix_transposed);
  basis_matrix_transposed.Tmmult(global_stiffness_matrix, A_lod_temp);
  // basis_matrix.mmult(A_lod_temp, fem_stiffness_matrix);
  // A_lod_temp.mmult(global_stiffness_matrix, basis_matrix_transposed);
  global_stiffness_matrix.compress(VectorOperation::add);
}

template <int dim, int spacedim>
void
LOD<dim, spacedim>::compare_fem_lod()
{
  computing_timer.enter_subsection("5: compare FEM vs LOD");
  const auto &dh = dof_handler_fine;

  LA::MPI::Vector lod_solution(patches_pattern_fine.nonempty_cols(),
                               mpi_communicator);
  lod_solution = 0;
  // const auto C  = linear_operator<LA::MPI::Vector>(basis_matrix);
  // const auto CT = transpose_operator(C);
  const auto CT = linear_operator<LA::MPI::Vector>(basis_matrix_transposed);
  lod_solution  = CT * solution;
  par.convergence_table_compare.difference(dh, fem_solution, lod_solution);
  // par.convergence_table_FEM.error_from_exact(dh,
  //                                            fem_solution,
  //                                            par.exact_solution);
  // par.convergence_table_LOD.error_from_exact(dh,
  //                                            lod_solution,
  //                                            par.exact_solution);

  computing_timer.leave_subsection();
  computing_timer.enter_subsection("6: fine output");

  // output fem solution
  std::vector<std::string> fem_names(spacedim, "fem_solution");
  std::vector<std::string> exact_solution_names(spacedim,
                                                "exact_solution_fine");
  std::vector<std::string> lod_names(spacedim, "lod_solution_fine");

  auto exact_vec(fem_solution);
  VectorTools::interpolate(dh, par.exact_solution, exact_vec);
  // to be added for MPI
  // auto exact_vec_locally_relevant(locally_relevant_solution);
  // exact_vec_locally_relevant = exact_vec;

  std::vector<DataComponentInterpretation::DataComponentInterpretation>
    data_component_interpretation(
      spacedim, DataComponentInterpretation::component_is_scalar
      //        DataComponentInterpretation::component_is_part_of_vector
    );
  DataOut<dim> data_out;

  data_out.add_data_vector(dh,
                           fem_solution,
                           fem_names,
                           // DataOut<dim>::type_dof_data,
                           data_component_interpretation);
  data_out.add_data_vector(dh,
                           exact_vec,
                           exact_solution_names,
                           //  DataOut<dim>::type_dof_data,
                           data_component_interpretation);
  data_out.add_data_vector(dh,
                           lod_solution,
                           lod_names,
                           //  DataOut<dim>::type_dof_data,
                           data_component_interpretation);
  data_out.build_patches();
  const std::string filename = par.output_name + "_fine.vtu";
  data_out.write_vtu_in_parallel(par.output_directory + "/" + filename,
                                 mpi_communicator);

  std::ofstream pvd_solutions(par.output_directory + "/" + par.output_name +
                              "_fine.pvd");


  computing_timer.leave_subsection();
}

template <int dim, int spacedim>
void
LOD<dim, spacedim>::initialize_patches()
{
  // TimerOutput::Scope t(computing_timer, "Initialize patches");
  create_patches();
  // MPI Barrier
  check_nested_patches();

  for (auto current_patch_id : locally_owned_patches)
    {
      AssertIndexRange(current_patch_id, patches.size());
      auto current_patch = &patches[current_patch_id];
      create_mesh_for_patch(*current_patch);
    }

  // if (Utilities::MPI::this_mpi_process(mpi_communicator) == 0 ||
  //     Utilities::MPI::n_mpi_processes(mpi_communicator) == 1)
  //   {
  //     const std::string filename(par.output_directory + "/patches.txt");
  //     std::ofstream     file;
  //     file.open(filename);
  //     file << "printing the sparsity pattern: [global_cell_id] = {cells}"
  //          << std::endl;
  //     // for (unsigned int cell = 0; cell < tria.n_active_cells(); ++cell)
  //     for (const auto &cell_it : tria.active_cell_iterators())
  //       {
  //         auto cell = cell_it->active_cell_index();
  //         file << "- cell " << cell << " (baricenter " <<
  //         cell_it->barycenter()
  //              << ") is connected to patches/cells: {";
  //         for (unsigned int j = 0; j < patches_pattern.row_length(cell); j++)
  //           {
  //             file << patches_pattern.column_number(cell, j) << " ";
  //           }
  //         file << "}. contained patches = " <<
  //         patches[cell].contained_patches
  //              << std::endl;
  //       }
  //     file.close();
  //   }
}

template <int dim, int spacedim>
void
LOD<dim, spacedim>::test()
{
  Triangulation<dim> square;

  GridGenerator::hyper_cube(square);
  square.refine_global(par.n_global_refinements);

  FE_DGQ<dim>      fe1(0);
  FE_Q_iso_Q1<dim> fe2(par.n_subdivisions);

  DoFHandler<dim> dof_handler_1(square);
  DoFHandler<dim> dof_handler_2(square);

  dof_handler_1.distribute_dofs(fe1);
  dof_handler_2.distribute_dofs(fe2);

  std::cout << "number active cells: " << square.n_active_cells() << std::endl;

  std::cout << "P0 number dofs per cell: " << fe1.n_dofs_per_cell()
            << std::endl;
  std::cout << "Q_iso number dofs per cell: " << fe2.n_dofs_per_cell()
            << std::endl;

  FullMatrix<double> projection_matrix(fe1.n_dofs_per_cell(),
                                       fe2.n_dofs_per_cell());
  FETools::get_projection_matrix(fe2, fe1, projection_matrix);

  projection_matrix.print(std::cout);

  projection_matrix = 0.0;
  projection_P0_P1<dim>(projection_matrix);
  projection_matrix.print(std::cout);
}

template <int dim, int spacedim>
void
LOD<dim, spacedim>::run()
{
  print_parameters();
  make_grid();
  make_fe();
  initialize_patches();

  compute_basis_function_candidates();
  assemble_global_matrix();
  solve_fem_problem();
  solve();
  compare_fem_lod();

  output_results();
  // par.convergence_table_LOD.error_from_exact(dof_handler_coarse,
  //                                             solution,
  //                                             par.exact_solution);
  if (pcout.is_active())
    {
      // pcout << "LOD vs exact solution (fine mesh)" << std::endl;
      // par.convergence_table_LOD.output_table(pcout.get_stream());
      // pcout << "FEM vs exact solution (fine mesh)" << std::endl;
      // par.convergence_table_FEM.output_table(pcout.get_stream());
      if (!par.LOD_stabilization)
        pcout << "LOD vs FEM (fine mesh)" << std::endl;
      else
        pcout << "SLOD vs FEM (fine mesh)" << std::endl;
      par.convergence_table_compare.output_table(pcout.get_stream());
    }
}


template class LOD<2, 1>;<|MERGE_RESOLUTION|>--- conflicted
+++ resolved
@@ -105,7 +105,8 @@
   std::vector<typename DoFHandler<dim>::active_cell_iterator> patch_iterators;
   size_t size_biggest_patch = 0;
   size_t size_tiniest_patch = tria.n_active_cells();
-
+  if (false)
+  {
   for (const auto &cell : dof_handler_coarse.active_cell_iterators())
     {
       auto cell_index = cell->active_cell_index();
@@ -161,7 +162,6 @@
         size_tiniest_patch = std::min(size_tiniest_patch, patch->cells.size());
       }
     }
-<<<<<<< HEAD
   }
   else
   {
@@ -184,6 +184,7 @@
       ordered_cells[vector_cell_index] = cell;
 
       std::vector<unsigned int> connected_indeces;
+      connected_indeces.push_back(vector_cell_index); // we need the central cell to be the first one, after that order is not relevant
 
       for(int l_row = -par.oversampling; l_row <= static_cast<int>(par.oversampling); ++l_row)
       {
@@ -196,7 +197,8 @@
             if (y_j > 0 && y_j < 1)
             {
               const unsigned int vector_cell_index_j = (int)floor(x_j/H) + N_cells_per_line*(int)floor(y_j/H);
-              connected_indeces.push_back(vector_cell_index_j);
+              if (vector_cell_index_j != vector_cell_index)
+                connected_indeces.push_back(vector_cell_index_j);
             }
 
           }
@@ -233,8 +235,6 @@
     }
     }
 
-=======
->>>>>>> 0cdb6950
 
   DynamicSparsityPattern global_sparsity_pattern;
   global_sparsity_pattern.compute_mmult_pattern(patches_pattern,
@@ -879,31 +879,32 @@
 
           SVD.copy_from(BDTBD);
 
+          // { // option 1 slightly faster
           SVD.compute_inverse_svd(); // stores U V as normal, but
                                      // 1/singular_value_i
           d_i = 0.0;
           SVD.vmult(d_i, BDTBD0);
           d_i *= -1;
-
-          // {
-          //           SVD.compute_svd();
-          //           auto               U  = SVD.get_svd_u();
-          //           auto               Vt = SVD.get_svd_vt();
-          //           FullMatrix<double> Sigma_minus1(considered_candidates);
-          //           for (unsigned int i = 0; i < considered_candidates; ++i)
-          //             Sigma_minus1(i, i) = (1 /
-          //             SVD_manual.singular_value(i));
-          //           d_i = 0;
-          //           VectorType tt(considered_candidates);
-          //           VectorType tt1(considered_candidates);
-          //           U.Tvmult(tt, BDTBD0);
-          //           Sigma_minus1.vmult(tt1, tt);
-          //           Vt.Tvmult(d_i, tt1);
-          //           d_i *=-1;
-          // } // equivalent to previous (same d_i as output)
-
           auto U  = SVD.get_svd_u();
           auto Vt = SVD.get_svd_vt();
+          // }
+
+          // {
+          // SVD.compute_svd();
+          // auto               U  = SVD.get_svd_u();
+          // auto               Vt = SVD.get_svd_vt();
+          // FullMatrix<double> Sigma_minus1(considered_candidates);
+          // for (unsigned int i = 0; i < considered_candidates; ++i)
+          //   Sigma_minus1(i, i) = (1 / SVD.singular_value(i));
+          // d_i = 0;
+          // VectorType tt(considered_candidates);
+          // VectorType tt1(considered_candidates);
+          // U.Tvmult(tt, BDTBD0);
+          // Sigma_minus1.vmult(tt1, tt);
+          // Vt.Tvmult(d_i, tt1);
+          // d_i *=-1;
+          // } // equivalent to previous (same d_i as output)
+
 
           AssertDimension(SVD.m(), SVD.n());
           AssertDimension(U.m(), U.n());
