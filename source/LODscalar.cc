--- conflicted
+++ resolved
@@ -1,11 +1,7 @@
 #include <deal.II/base/exceptions.h>
 
-<<<<<<< HEAD
-#include <LODscalar.h>
+#include <LOD.h>
 #include <LODtools.h>
-=======
-#include <LOD.h>
->>>>>>> 37872544
 
 template <int dim, int spacedim>
 LOD<dim, spacedim>::LOD(const LODParameters<dim, spacedim> &par)
@@ -303,10 +299,7 @@
 }
 
 const unsigned int SPECIAL_NUMBER = 0;
-<<<<<<< HEAD
-=======
 // !!!!!!!!!!!!!!!!!!!!!!!!!!!!!!!!!!!!!!!!!!!!!!!!!
->>>>>>> 37872544
 
 
 template <int dim, int spacedim>
@@ -322,15 +315,9 @@
   using VectorType = Vector<double>;
 
   // need reinit in loop
-<<<<<<< HEAD
   // LA::MPI::SparseMatrix patch_stiffness_matrix;
   AffineConstraints<double> internal_boundary_constraints;
   // AffineConstraints<double> local_stiffnes_constraints;
-=======
-  LA::MPI::SparseMatrix /*<double>*/ patch_stiffness_matrix;
-  AffineConstraints<double>          internal_boundary_constraints;
-  AffineConstraints<double>          local_stiffnes_constraints;
->>>>>>> 37872544
 
   for (auto current_patch_id : locally_owned_patches)
     {
@@ -347,18 +334,11 @@
       dh_coarse_patch.reinit(current_patch->sub_tria);
       dh_coarse_patch.distribute_dofs(*fe_coarse);
 
-<<<<<<< HEAD
       auto Ndofs_coarse = dh_coarse_patch.n_dofs();
       auto Ndofs_fine   = dh_fine_patch.n_dofs();
       // double h            = dh_fine_patch.begin_active()->diameter();
       // h /= (par.n_subdivisions + 1);
-=======
-      auto   Ndofs_coarse = dh_coarse_patch.n_dofs();
-      auto   Ndofs_fine   = dh_fine_patch.n_dofs();
-      double h            = dh_fine_patch.begin_active()->diameter();
-      // h /= (par.n_subdivisions);
       // h /= par.oversampling;
->>>>>>> 37872544
 
       /*IndexSet relevant_dofs;
       DoFTools::extract_locally_active_dofs(dh_fine_patch, relevant_dofs);
@@ -446,16 +426,8 @@
                                       owned_dofs,
                                       dsp,
                                       mpi_communicator);
-
-        // sp.compress();
-        // patch_stiffness_matrix.clear();
-        // patch_stiffness_matrix.reinit(sp);
       }
-      computing_timer.leave_subsection();
-      computing_timer.enter_subsection(
-        "compute basis function 3: assemble patch stiffness");
-
-<<<<<<< HEAD
+
       assemble_stiffness_for_patch( // *current_patch,
         patch_stiffness_matrix,
         dh_fine_patch,
@@ -509,34 +481,7 @@
         patch_stiffness_matrix,
         nullptr,
         internal_boundary_constraints);
-=======
-      MappingQ1<dim> mapping;
-
-      MatrixCreator::create_laplace_matrix<dim, dim>(
-        mapping,
-        dh_fine_patch,
-        *quadrature_fine,
-        patch_stiffness_matrix,
-        nullptr,
-        local_stiffnes_constraints);
->>>>>>> 37872544
-
-      //  assemble_stiffness_for_patch( //*current_patch,
-      //    patch_stiffness_matrix,
-      //    dh_fine_patch,
-      //    local_stiffnes_constraints);
-      //  // internal_boundary_constraints);
-      computing_timer.leave_subsection();
-
-      // const auto A  = linear_operator<VectorType>(patch_stiffness_matrix);
-      // const auto A0 = // S
-      //   constrained_linear_operator<VectorType>(internal_boundary_constraints,
-      //                                           A);
-      // auto A0_inv = A0;
-      // SolverCG<VectorType> cg_A(par.fine_solver_control);
-      // A0_inv = inverse_operator(A0, cg_A);
-      computing_timer.enter_subsection(
-        "compute basis function 4: matrix setup");
+
       // create projection matrix from fine to coarse cell (DG)
       FullMatrix<double> projection_matrix(fe_coarse->n_dofs_per_cell(),
                                            fe_fine->n_dofs_per_cell());
@@ -604,7 +549,6 @@
           }
       };
 
-<<<<<<< HEAD
       // // Specialization of projection for the case where src is the P0 basis
       // // function of a single cell Works only for P0 coarse elements
       // const auto project_cell = [&](auto &dst, const auto &cell) {
@@ -613,15 +557,6 @@
       //   VectorType vec_local_coarse(fe_coarse->n_dofs_per_cell());
       //   VectorType vec_local_fine(fe_fine->n_dofs_per_cell());
       //   VectorType weights(fe_coarse->n_dofs_per_cell());
-=======
-      // Specialization of projection for the case where src is the P0 basis
-      // function of a single cell Works only for P0 coarse elements
-      const auto project_cell = [&](auto &dst, const auto &cell) {
-        AssertDimension(fe_coarse->n_dofs_per_cell(), spacedim);
-        VectorType vec_local_coarse(fe_coarse->n_dofs_per_cell());
-        VectorType vec_local_fine(fe_fine->n_dofs_per_cell());
-        VectorType weights(fe_coarse->n_dofs_per_cell());
->>>>>>> 37872544
 
       //   const auto cell_coarse =
       //   cell->as_dof_handler_iterator(dh_coarse_patch); const auto cell_fine
@@ -651,8 +586,10 @@
       LAPACKFullMatrix<double> 
       triple_product(Ndofs_coarse, Ndofs_coarse);
       FullMatrix<double> A0_inv_P(Ndofs_fine, Ndofs_coarse);
-
-<<<<<<< HEAD
+      computing_timer.leave_subsection();
+      computing_timer.enter_subsection(
+        "compute basis function 5: loop over all cells");
+
       FullMatrix<double> P(Ndofs_fine, Ndofs_coarse);
       FullMatrix<double> Ainv_P(Ndofs_fine, Ndofs_coarse);
 
@@ -740,52 +677,11 @@
             //     solver.solve(mat, trilinos_dst, trilinos_src, prec);
             //   }
             // else
-=======
-      computing_timer.leave_subsection();
-      computing_timer.enter_subsection(
-        "compute basis function 5: loop over all cells");
-      for (auto coarse_cell : dh_coarse_patch.active_cell_iterators())
-        // for (unsigned int i = 0; i < Ndofs_coarse; ++i)
-        {
-          auto i = coarse_cell->active_cell_index();
-          // e_i    = 0.0;
-          // e_i[i] = 1.0;
-          P_e_i = 0.0;
-          u_i   = 0.0;
-
-          // project(P_e_i, e_i);
-          project_cell(P_e_i, coarse_cell);
-
-          // u_i = A0_inv * P_e_i;
-          // if (par.n_subdivisions > 30)
-          // {
-          // }
-          // else
-          {
-            //  SolverCG<VectorType> cg_A(par.fine_solver_control);
-            // cg_A.solve(patch_stiffness_matrix, u_i, P_e_i,
-            // PreconditionIdentity());
-            dealii::TrilinosWrappers::SolverDirect sd(par.patch_solver_control); 
-            sd.solve(patch_stiffness_matrix, u_i, P_e_i);
-            // SparseDirectUMFPACK A_direct;
-            // auto                u_i = P_e_i;
-            // A_direct.solve(patch_stiffness_matrix, u_i);
-          }
-
-          e_i = 0.0;
-          projectT(e_i, u_i);
-          for (unsigned int j = 0; j < Ndofs_coarse; j++)
-            {
-              triple_product(j, i) = e_i[j];
-            }
-          for (unsigned int j = 0; j < Ndofs_fine; j++)
->>>>>>> 37872544
             {
               TrilinosWrappers::MySolverDirect solver(par.fine_solver_control);
               solver.initialize(sparse_matrix);
               solver.solve(mat, trilinos_dst, trilinos_src);
             }
-<<<<<<< HEAD
 
             for (unsigned int i = 0; i < (bend - b); ++i)
               for (unsigned int j = 0; j < Ndofs_coarse; ++j)
@@ -820,12 +716,7 @@
       //   for (unsigned int j = 0; j < u_i.size(); ++j)
       //     PTAinP.set(i, j, P_e_i[j][i] * u_i[i][j]);
 
-
-=======
-        }
-      // triple_product.gauss_jordan();
-      computing_timer.leave_subsection();
->>>>>>> 37872544
+computing_timer.leave_subsection();
 
       std::vector<VectorType> candidates;
       std::vector<VectorType> Palpha_i;
@@ -849,37 +740,11 @@
           triple_product_inv_e_i = 0.0;
 
           e_i[index] = 1.0;
-<<<<<<< HEAD
           PT_Ainv_P.vmult(triple_product_inv_e_i, e_i);
-=======
-          // triple_product.vmult(triple_product_inv_e_i, e_i);
-          // auto
-          // triple_product_inv_e_i =  e_i;
-          // SolverCG<VectorType> cg_A(par.fine_solver_control);
-          //
-          // cg_A.solve(triple_product,
-          //            triple_product_inv_e_i,
-          //            e_i,
-          //            PreconditionIdentity());
-
-// this is suppoused to be a direct solver but the matrix is full so it's not allowed
-          // dealii::TrilinosWrappers::SolverDirect sd(par.coarse_solver_control); 
-          // sd.solve(triple_product, triple_product_inv_e_i, e_i);
-
-// solving with lapack full matriz
-triple_product.compute_lu_factorization();
+          /*
+          triple_product.compute_lu_factorization();
           triple_product.solve(e_i);
-triple_product_inv_e_i = e_i;
-
-// version with cg: needs ful matrix not lapack
-          // const auto           PSPT = linear_operator<VectorType>(triple_product);
-          // auto                 PSPT_inv = PSPT;
-          // SolverCG<VectorType> cg(par.coarse_solver_control);
-          // PSPT_inv                  = inverse_operator(PSPT, cg);
-          // triple_product_inv_e_i = PSPT_inv * e_i;
-
-          // triple_product_inv_e_i /= h;
->>>>>>> 37872544
+triple_product_inv_e_i = e_i;*/
 
           Ainv_P.vmult(c_i, triple_product_inv_e_i);
           c_i /= c_i.l2_norm();
@@ -894,7 +759,6 @@
         "compute basis function 7: non stabilizaziona & assignemnt");
       Assert(candidates.size() > 0, ExcInternalError());
 
-<<<<<<< HEAD
       const auto stabilize =
         [&](Vector<double> &                   dst,
             const std::vector<Vector<double>> &candidates) {
@@ -970,80 +834,6 @@
       // Ac_i                          = A *selected_basis_function;
       patch_stiffness_matrix.vmult(Ac_i, selected_basis_function);
       current_patch->basis_function_premultiplied = Ac_i;
-=======
-      const auto stabilize = [&](
-                               Vector<double> &                   dst,
-                               const std::vector<Vector<double>> &candidates) {
-        unsigned int N_other_phis = candidates.size() - 1;
-        if (N_other_phis > 0 &&
-            (N_other_phis > current_patch->contained_patches))
-          { /*
-             // std::cout << "stabilizing..." << std::endl;
-             FullMatrix<double> B(Ndofs_fine, N_other_phis);
-
-             VectorType B_0 = A * candidates[0];
-             B_0 += Palpha_i[0];
-
-             for (unsigned int col = 0; col < Palpha_i.size() - 1; ++col)
-               {
-                 VectorType B_i = A * candidates[col + 1];
-                 B_i += Palpha_i[col + 1];
-                 for (unsigned int row = 0; row < B_i.size(); ++row)
-                   {
-                     B.set(row, col, B_i[row]);
-                   }
-               }
-
-             FullMatrix<double> BTB(N_other_phis, N_other_phis);
-             B.Tmmult(BTB, B);
-             LAPACKFullMatrix<double> SVD(N_other_phis, N_other_phis);
-             SVD = BTB;
-             SVD.compute_inverse_svd();
-             for (unsigned int k = 0; k < current_patch->contained_patches; ++k)
-               {
-                 SVD.remove_row_and_column(SVD.m() - 1, SVD.n() - 1);
-               }
-             // SVD.grow_or_shrink(N_other_phis);
-             unsigned int considered_candidates = SVD.m();
-             Assert((N_other_phis - current_patch->contained_patches ==
-             SVD.n()), ExcInternalError()); Assert(considered_candidates ==
-             SVD.n(), ExcInternalError());
-
-             VectorType d_i(considered_candidates);
-             d_i = 0;
-             // FullMatrix<double> Matrix_rhs(SVD.m(),Ndofs_coarse - 1);
-             // LAPACKFullMatrix<double> Blapack(Ndofs_fine, Ndofs_coarse - 1);
-             // Blapack = B;
-             // VectorType
-             // SVD.mTmult(Matrix_rhs, Blapack);
-             // Matrix_rhs.vmult(d_i, B_0);
-             VectorType BTB_0(N_other_phis);
-             B.Tvmult(BTB_0, B_0);
-             BTB_0.grow_or_shrink(considered_candidates);
-             SVD.vmult(d_i, BTB_0);
-
-             dst = candidates[0];
-             for (unsigned int index = 0; index < considered_candidates;
-             ++index)
-               {
-                 dst += d_i[index] * candidates[index];
-               }
-             dst /= dst.l2_norm(); */
-          }
-        else
-          dst = candidates[0];
-      };
-
-      Vector<double> selected_basis_function;
-      stabilize(selected_basis_function, candidates);
-      // computing_timer.leave_subsection();
-      current_patch->basis_function.push_back(selected_basis_function);
-      Ac_i = 0;
-      // Ac_i                                        = // A *
-      // selected_basis_function;
-      patch_stiffness_matrix.vmult(Ac_i, selected_basis_function);
-      current_patch->basis_function_premultiplied.push_back(Ac_i);
->>>>>>> 37872544
 
       dh_fine_patch.clear();
 
@@ -1457,6 +1247,8 @@
   std::vector<types::global_dof_index> local_dof_indices(dofs_per_cell);
   std::vector<double>                  rhs_values(n_q_points);
   // Vector<double>                  coarse_rhs_values(tria.n_active_cells());
+  Vector<double> cell_rhs(dofs_per_cell);
+  //   Vector<double>                       lod_fine_rhs_cell(dofs_per_cell);
   Vector<double> cell_rhs(dofs_per_cell);
   //   Vector<double>                       lod_fine_rhs_cell(dofs_per_cell);
 
@@ -1487,63 +1279,36 @@
                         scalar_product(grad_phi_u[i], grad_phi_u[j]) *
                         fe_values.JxW(q);
                     }
-<<<<<<< HEAD
                   // const auto comp_i =
                   //   fe_coarse->system_to_component_index(i).first;
                   // cell_rhs(i) += fe_values.shape_value(i, q) *
                   //                rhs_values[q][comp_i] * fe_values.JxW(q);
                   // usual correct fem rhs
-=======
->>>>>>> 37872544
                   cell_rhs(i) += fe_values.shape_value(i, q) * rhs_values[q] *
                                  fe_values.JxW(q);
                 }
             }
 
-          cell->get_dof_indices(local_dof_indices);
-          fem_constraints.distribute_local_to_global(cell_matrix,
-                                                     cell_rhs,
-                                                     local_dof_indices,
-                                                     fem_stiffness_matrix,
-                                                     fem_rhs);
-
-<<<<<<< HEAD
-          // auto global_index = cell->active_cell_index();
-          // auto h            = cell->diameter();
-          // h /= (par.n_subdivisions);
-          // for (auto k : local_dof_indices)
-          //   {
-          //     mass_matrix.set(k, global_index, (h * h / 4));
-          //   }
-=======
-          auto global_index = cell->active_cell_index();
-          auto h            = cell->diameter();
-          h /= (par.n_subdivisions);
-          for (auto k : local_dof_indices)
-            {
-              mass_matrix.set(k, global_index, (h * h / 4));
-            }
->>>>>>> 37872544
-        }
-    }
+        cell->get_dof_indices(local_dof_indices);
+        fem_constraints.distribute_local_to_global(cell_matrix,
+                                                   cell_rhs,
+                                                   local_dof_indices,
+                                                   fem_stiffness_matrix,
+                                                   fem_rhs
+                                                   );
+
+      auto global_index = cell->active_cell_index();
+      auto h = cell->diameter();
+      h /= (par.n_subdivisions);
+      for (auto k : local_dof_indices)
+      {
+        mass_matrix.set(k, global_index, (h*h/4));
+      }
+      }
+  }
   fem_stiffness_matrix.compress(VectorOperation::add);
   fem_rhs.compress(VectorOperation::add);
 
-<<<<<<< HEAD
-=======
-  // mass_matrix.compress(VectorOperation::insert);
-  // LA::MPI::SparseMatrix proj_matrix;
-  // proj_matrix.reinit(premultiplied_basis_matrix);
-  // proj_matrix = 1.0;
-
-  // LA::MPI::Vector coarse_rhs(fem_rhs);
-  // LA::MPI::Vector dts(mass_matrix.nonempty_cols(), mpi_communicator);
-  // proj_matrix.vmult(dts, coarse_rhs_values);
-  // mass_matrix.vmult(coarse_rhs, dts);
-
-  // std::cout << "     fine stiffness matrix frobenius norm = "
-  //           << fem_stiffness_matrix.frobenius_norm() << std::endl;
->>>>>>> 37872544
   pcout << "     fem rhs l2 norm = " << fem_rhs.l2_norm() << std::endl;
 
   // solve
